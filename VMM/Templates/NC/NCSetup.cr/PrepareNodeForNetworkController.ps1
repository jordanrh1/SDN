--- conflicted
+++ resolved
@@ -1,147 +1,147 @@
-﻿Param($mgmtDomainAccountUserName, $SSLCertificatePassword, $restEndPoint)
-
-. ./Helpers.ps1
-
-# Stops script execution on first error
-$ErrorActionPreference = "stop"
-
-# Exit Codes
-$ErrorCode_Success = 0
-$ErrorCode_Failed = 1
-
-try 
-{
-    #------------------------------------------
-    # Disable IPv6, as is not supported by Network Controller
-    #------------------------------------------
-    Log "Disabling IPv6 on network adapter.."
-    $nicName = $(Get-NetAdapter).Name
-    Disable-NetAdapterBinding -Name $nicName -ComponentID "ms_tcpip6"
-    New-ItemProperty "HKLM:\SYSTEM\CurrentControlSet\Services\Tcpip6\Parameters\" -Name "DisabledComponents" -Value 0xffffffff -PropertyType "DWord" -Force
-    ipconfig /registerdns
-
-    #------------------------------------------
-    # Install windows features + cmdlet module
-    #------------------------------------------    
-    Log "Installing NetworkController Role.."
-    Add-WindowsFeature -Name NetworkController -IncludeManagementTools
-<<<<<<< HEAD
-=======
-
-
-    #------------------------------------------
-    # Disable Restart Manager in NC for Windows Server RTM
-    #------------------------------------------    
-    $manifestPath = ([System.IO.Directory]::GetParent([System.Environment]::SystemDirectory)).ToString()
-    $manifestPath += "\NetworkController\TemplateClusterManifest.xml"
-
-    [xml] $ncClusterManifest = Get-Content $manifestPath
-    $ncClusterManifestVersion = $ncClusterManifest.ClusterManifest.Attributes["Version"].Value
-
-    if($ncClusterManifestVersion -eq "10.1.0.0")
-    {
-        Log "ERROR: Restart Manager must be disabled for Windows Network Controller installation using 10.1.0.0 of Service Fabric"
-        Exit $ErrorCode_Failed        
-    }
->>>>>>> cacc4f90
-    
-    #------------------------------------------
-    # Add the domain account as local admin on this machine
-    #------------------------------------------
-    Log "Adding $mgmtDomainAccountUserName to local admin group.."
-    AddToAdministrators $mgmtDomainAccountUserName
-    
-    Log "Adding trusted hosts"
-    Set-Item wsman:\localhost\Client\TrustedHosts -value * -Force
-    
-    #------------------------------------------
-    # Find and install SSL Certificate
-    #------------------------------------------
-    $sslCertPath = "C:\NCInstall\certificate-ssl\"
-    Log "Finding certificate file in script directory. '$sslCertPath'"
-    $sslCertFile = Get-ChildItem $sslCertPath -Recurse -Exclude @("SCVMMCRTag.cr")
-    
-    if($sslCertFile -ne $null)
-    {
-        Log "Found certificate at path: $($sslCertFile.FullName)"
-        Log "Adding certificate to personal store.."
-        AddCertToLocalMachineStore $sslCertFile.FullName "My" $SSLCertificatePassword $true
-        
-        $sslThumbprint = GetSSLCertificateThumbprint
-        $installedSSLCert = Get-Item Cert:\LocalMachine\My | Get-ChildItem | where {$_.Thumbprint -eq $sslThumbprint}
-        if($installedSSLCert.Issuer -eq $installedSSLCert.Subject)
-        {
-            Log "SSL Cert is self-signed."
-            Log "Adding certificate to root store.."
-            AddCertToLocalMachineStore $sslCertFile.FullName "Root" $SSLCertificatePassword
-        }
-
-        $certificateSubject = $installedSSLCert.Subject.Substring(3);
-
-        if($restEndPoint -ne $null)
-        {
-            Log "Checking if subject name of the provided certificate matches Rest End Point"
-            $restEndPointWithoutSubnet = $restEndPoint.Split("/")[0]
-
-            if($certificateSubject -ne $restEndPointWithoutSubnet)
-            {
-                Log "Certificate Subject name does not match the rest end point provided."
-                Log "Certificate subject name = $certificateSubject"
-                Log "Rest end point provided = $restEndPointWithoutSubnet"
-                Exit $ErrorCode_Failed
-            }
-        }
-        else
-        {
-            Log "This is a single node NC Deployment"
-            Log "Checking if the computer name matches the certificate subject name"			
-            $computerName = ([System.Net.Dns]::GetHostByName('localhost')).HostName
-
-            if($certificateSubject -ne $computerName)
-            {
-                Log "Certificate Subject name does not match the NC computer name."				
-                Log "Certificate subject name = $certificateSubject"
-                Log "NC computer name = $computerName"
-                Exit $ErrorCode_Failed
-            }
-        }
-        
-        Log "Adding read permission to NetworkService account"
-        GivePermissionToNetworkService $installedSSLCert
-    }
-    else 
-    {
-        Log "Error: Did not find an SSL certificate file deployed to VM."
-        Log "    Please create a valid certificate and include in the SSL certificate.cr custom resource folder."
-        Exit $ErrorCode_Failed 
-    }
-    
-    #------------------------------------------
-    # Find and install trusted root certificate
-    #------------------------------------------
-    $rootCertPath = "C:\NCInstall\certificate-root\"
-    Log "Finding certificate file in script directory. '$rootCertPath'"
-    $rootCertFile = Get-ChildItem $rootCertPath -Recurse -Exclude @("SCVMMCRTag.cr")
-    
-    if($rootCertFile -ne $null)
-    {
-        Log "Found certificate at path: $($rootCertFile.FullName)"
-        Log "Adding certificate to root store.."
-        AddCertToLocalMachineStore $rootCertFile.FullName "Root"
-    }
-    else 
-    {
-        Log "Did not find any root certificates. Skipping import."
-    }
-}
-catch 
-{
-    Log "Caught an exception:"
-    Log "    Exception Type: $($_.Exception.GetType().FullName)"
-    Log "    Exception Message: $($_.Exception.Message)"
-    Log "    Exception HResult: $($_.Exception.HResult)"
-    Exit $($_.Exception.HResult)
-}  
-
-Log "Completed execution of script."
+﻿Param($mgmtDomainAccountUserName, $SSLCertificatePassword, $restEndPoint)
+
+. ./Helpers.ps1
+
+# Stops script execution on first error
+$ErrorActionPreference = "stop"
+
+# Exit Codes
+$ErrorCode_Success = 0
+$ErrorCode_Failed = 1
+
+try 
+{
+    #------------------------------------------
+    # Disable IPv6, as is not supported by Network Controller
+    #------------------------------------------
+    Log "Disabling IPv6 on network adapter.."
+    $nicName = $(Get-NetAdapter).Name
+    Disable-NetAdapterBinding -Name $nicName -ComponentID "ms_tcpip6"
+    New-ItemProperty "HKLM:\SYSTEM\CurrentControlSet\Services\Tcpip6\Parameters\" -Name "DisabledComponents" -Value 0xffffffff -PropertyType "DWord" -Force
+    ipconfig /registerdns
+
+    #------------------------------------------
+    # Install windows features + cmdlet module
+    #------------------------------------------    
+    Log "Installing NetworkController Role.."
+    Add-WindowsFeature -Name NetworkController -IncludeManagementTools
+
+
+
+
+    #------------------------------------------
+    # Disable Restart Manager in NC for Windows Server RTM
+    #------------------------------------------    
+    $manifestPath = ([System.IO.Directory]::GetParent([System.Environment]::SystemDirectory)).ToString()
+    $manifestPath += "\NetworkController\TemplateClusterManifest.xml"
+
+    [xml] $ncClusterManifest = Get-Content $manifestPath
+    $ncClusterManifestVersion = $ncClusterManifest.ClusterManifest.Attributes["Version"].Value
+
+    if($ncClusterManifestVersion -eq "10.1.0.0")
+    {
+        Log "ERROR: Restart Manager must be disabled for Windows Network Controller installation using 10.1.0.0 of Service Fabric"
+        Exit $ErrorCode_Failed        
+    }
+
+    
+    #------------------------------------------
+    # Add the domain account as local admin on this machine
+    #------------------------------------------
+    Log "Adding $mgmtDomainAccountUserName to local admin group.."
+    AddToAdministrators $mgmtDomainAccountUserName
+    
+    Log "Adding trusted hosts"
+    Set-Item wsman:\localhost\Client\TrustedHosts -value * -Force
+    
+    #------------------------------------------
+    # Find and install SSL Certificate
+    #------------------------------------------
+    $sslCertPath = "C:\NCInstall\certificate-ssl\"
+    Log "Finding certificate file in script directory. '$sslCertPath'"
+    $sslCertFile = Get-ChildItem $sslCertPath -Recurse -Exclude @("SCVMMCRTag.cr")
+    
+    if($sslCertFile -ne $null)
+    {
+        Log "Found certificate at path: $($sslCertFile.FullName)"
+        Log "Adding certificate to personal store.."
+        AddCertToLocalMachineStore $sslCertFile.FullName "My" $SSLCertificatePassword $true
+        
+        $sslThumbprint = GetSSLCertificateThumbprint
+        $installedSSLCert = Get-Item Cert:\LocalMachine\My | Get-ChildItem | where {$_.Thumbprint -eq $sslThumbprint}
+        if($installedSSLCert.Issuer -eq $installedSSLCert.Subject)
+        {
+            Log "SSL Cert is self-signed."
+            Log "Adding certificate to root store.."
+            AddCertToLocalMachineStore $sslCertFile.FullName "Root" $SSLCertificatePassword
+        }
+
+        $certificateSubject = $installedSSLCert.Subject.Substring(3);
+
+        if($restEndPoint -ne $null)
+        {
+            Log "Checking if subject name of the provided certificate matches Rest End Point"
+            $restEndPointWithoutSubnet = $restEndPoint.Split("/")[0]
+
+            if($certificateSubject -ne $restEndPointWithoutSubnet)
+            {
+                Log "Certificate Subject name does not match the rest end point provided."
+                Log "Certificate subject name = $certificateSubject"
+                Log "Rest end point provided = $restEndPointWithoutSubnet"
+                Exit $ErrorCode_Failed
+            }
+        }
+        else
+        {
+            Log "This is a single node NC Deployment"
+            Log "Checking if the computer name matches the certificate subject name"			
+            $computerName = ([System.Net.Dns]::GetHostByName('localhost')).HostName
+
+            if($certificateSubject -ne $computerName)
+            {
+                Log "Certificate Subject name does not match the NC computer name."				
+                Log "Certificate subject name = $certificateSubject"
+                Log "NC computer name = $computerName"
+                Exit $ErrorCode_Failed
+            }
+        }
+        
+        Log "Adding read permission to NetworkService account"
+        GivePermissionToNetworkService $installedSSLCert
+    }
+    else 
+    {
+        Log "Error: Did not find an SSL certificate file deployed to VM."
+        Log "    Please create a valid certificate and include in the SSL certificate.cr custom resource folder."
+        Exit $ErrorCode_Failed 
+    }
+    
+    #------------------------------------------
+    # Find and install trusted root certificate
+    #------------------------------------------
+    $rootCertPath = "C:\NCInstall\certificate-root\"
+    Log "Finding certificate file in script directory. '$rootCertPath'"
+    $rootCertFile = Get-ChildItem $rootCertPath -Recurse -Exclude @("SCVMMCRTag.cr")
+    
+    if($rootCertFile -ne $null)
+    {
+        Log "Found certificate at path: $($rootCertFile.FullName)"
+        Log "Adding certificate to root store.."
+        AddCertToLocalMachineStore $rootCertFile.FullName "Root"
+    }
+    else 
+    {
+        Log "Did not find any root certificates. Skipping import."
+    }
+}
+catch 
+{
+    Log "Caught an exception:"
+    Log "    Exception Type: $($_.Exception.GetType().FullName)"
+    Log "    Exception Message: $($_.Exception.Message)"
+    Log "    Exception HResult: $($_.Exception.HResult)"
+    Exit $($_.Exception.HResult)
+}  
+
+Log "Completed execution of script."
 Exit $ErrorCode_Success 